<?xml version="1.0" encoding="utf-8"?>
<resources>
    <string name="app_name" translatable="false">LibreTube</string>
    <string name="startpage">Home</string>
    <string name="subscriptions">Subscriptions</string>
    <string name="library">Library</string>
    <string name="yes">Yes</string>
    <string name="search_hint">Search</string>
    <string name="videos">Videos</string>
    <string name="subscribe">Subscribe</string>
    <string name="unsubscribe">Unsubscribe</string>
    <string name="share">Share</string>
    <string name="download">Download</string>
    <string name="save">Save</string>
    <string name="username">Username</string>
    <string name="password">Password</string>
    <string name="login">Log in</string>
    <string name="register">Register</string>
    <string name="logout">Log out</string>
    <string name="cancel">Cancel</string>
    <string name="loggedIn">Logged in.</string>
    <string name="loggedout">Logged out.</string>
    <string name="registered">Registered. Now you can subscribe to channels.</string>
    <string name="already_logged_in">Already logged in. You may log out of your account.</string>
    <string name="instances">Choose…</string>
    <string name="customInstance">Custom</string>
    <string name="region">Region</string>
    <string name="login_register">Log in/register</string>
    <string name="importsuccess">Subscribed</string>
    <string name="cannotDownload">Can\'t download this stream.</string>
    <string name="dlisinprogress">Please wait for all current downloads to finish.</string>
    <string name="downloadfailed">Download failed.</string>
    <string name="import_from_yt">Import subscriptions</string>
    <string name="import_from_yt_summary">From YouTube or NewPipe</string>
    <string name="app_theme">Theme</string>
    <string name="server_error">There seem to be a problem with the selected server. Try another instance.</string>
    <string name="unknown_error">Network error.</string>
    <string name="error">Something went wrong.</string>
    <string name="empty">You have to enter a username and password.</string>
    <string name="notgmail">This is for a Piped account.</string>
    <string name="defres">Video resolution</string>
    <string name="grid">Grid columns</string>
    <string name="emptyList">Nothing here.</string>
    <string name="deletePlaylist">Delete playlist</string>
    <string name="areYouSure">Delete the playlist?</string>
    <string name="createPlaylist">Create playlist</string>
    <string name="playlistCreated">Playlist created.</string>
    <string name="playlistName">Playlist name</string>
    <string name="emptyPlaylistName">The playlist name can\'t be empty</string>
    <string name="addToPlaylist">Add to playlist</string>
    <string name="success">Done.</string>
    <string name="fail">Failed :(</string>
    <string name="about">About</string>
    <string name="changeLanguage">Language</string>
    <string name="systemLanguage">System</string>
    <string name="systemDefault">System</string>
    <string name="lightTheme">Light</string>
    <string name="darkTheme">Dark</string>
    <string name="subscribers">%1$s subscribers</string>
    <string name="settings">Settings</string>
    <string name="location">Location</string>
    <string name="instance">Instance</string>
    <string name="customization">Adjustments</string>
    <string name="website">Website</string>
    <string name="uploaderAndVideoCount">%1$s • %2$d videos</string>
    <string name="subscriberAndVideoCounts">%1$s subscribers • %2$d videos</string>
    <string name="videoCount">%1$d videos</string>
    <string name="noInternet">Connect to the Internet first.</string>
    <string name="retry">Retry</string>
    <string name="comments">Comments</string>
    <string name="replies">Replies</string>
    <string name="channels">Channels</string>
    <string name="all">All</string>
    <string name="playlists">Playlists</string>
    <string name="okay">OK</string>
    <string name="history">History</string>
    <string name="search_history">Search History</string>
    <string name="clear_history">Clear history</string>
    <string name="music_songs">YT Music Songs</string>
    <string name="music_videos">YT Music Videos</string>
    <string name="music_albums">YT Music Albums</string>
    <string name="music_playlists">YT Music Playlists</string>
    <string name="sponsorblock">SponsorBlock</string>
    <string name="sponsorblock_summary">Uses the https://sponsor.ajay.app API</string>
    <string name="segment_skipped">Skipped segment</string>
    <string name="category_segments">Segments</string>
    <string name="category_sponsor">Sponsor</string>
    <string name="category_sponsor_description">Paid promotion, paid referrals and direct advertisements. Not for self-promotion or free genuine shoutouts to causes, creators, websites, and products.</string>
    <string name="category_selfpromo">Unpaid/Self Promotion</string>
    <string name="category_selfpromo_description">Similar to \"sponsor\" except for unpaid or self promotion. This includes sections about merchandise, donations, or info about who they collaborated with.</string>
    <string name="category_interaction">Interaction reminder (like and subscribe)</string>
    <string name="category_interaction_description">When there is a short reminder to like, subscribe or follow in the middle of content. If long or about something specific, it should instead be self promotion.</string>
    <string name="category_intro">Intermission/Intro Animation</string>
    <string name="category_intro_description">An interval without actual content. Could be a pause, static frame, repeating animation. Should not be used for transitions containing info.</string>
    <string name="category_outro">End cards and credits</string>
    <string name="category_outro_description">Info following the ending. Not for conclusions with info.</string>
    <string name="category_filler">Filler Tangent/Jokes</string>
    <string name="category_filler_description">For tangential scenes added only for filler or humor not required to understand the main content of the video.</string>
    <string name="category_music_offtopic">Music: Non-Music Section</string>
    <string name="category_music_offtopic_description">Only for use in music videos. It should cover parts of the video not part of official mixes. In the end, the video should resemble the Spotify or any other mixed version as closely as possible, or reduce talking or other distractions.</string>
    <string name="category_preview">Preview/Recap</string>
    <string name="category_preview_description">For segments detailing future content without additional info. If it includes clips that only appear here, this is very likely the wrong category.</string>
    <string name="license">License</string>
    <string name="color_accent">Accents</string>
    <string name="color_red">Resting red</string>
    <string name="color_blue">Blissful blue</string>
    <string name="color_yellow">Yeeting yellow</string>
    <string name="color_green">Groovy green</string>
    <string name="color_purple">Pleasurable purple</string>
    <string name="material_you">Material You</string>
    <string name="sponsorblock_notifications">Notifications</string>
    <string name="app_icon">Icon</string>
    <string name="enabled">On</string>
    <string name="disabled">Off</string>
    <string name="piped">Piped</string>
    <string name="youtube">YouTube</string>
    <string name="playOnBackground">Play in the background</string>
    <string name="update_available">Version %1$s is available</string>
    <string name="update_available_text">New update available. Click to open the GitHub releases page.</string>
    <string name="appearance">Appearance</string>
    <string name="downloads">Downloads</string>
    <string name="update_summary">Check for update</string>
    <string name="app_uptodate">Running the latest version.</string>
    <string name="playback_speed">Playback speed</string>
    <string name="advanced">Advanced</string>
    <string name="player">Player</string>
    <string name="appearance_summary">Adjust the app to your liking.</string>
    <string name="advanced_summary">Downloads, and reset</string>
    <string name="live">Live</string>
    <string name="shareTo">Share URL to</string>
    <string name="trending_views">%1$s • %2$s views • %3$s</string>
    <string name="normal_views">%1$s views%2$s</string>
    <string name="defaultIcon">Default</string>
    <string name="legacyIcon">Lost legacy</string>
    <string name="gradientIcon">Glib gradient</string>
    <string name="fireIcon">Fashionable fire</string>
    <string name="torchIcon">Trendy torch</string>
    <string name="shapedIcon">Silly shaped</string>
    <string name="flameIcon">Flying flame</string>
    <string name="birdIcon">Boosted bird</string>
    <string name="instance_summary">Piped, login, and account</string>
    <string name="customInstance_summary">Add…</string>
    <string name="instance_name">Instance name</string>
    <string name="instance_api_url">URL to instance API</string>
    <string name="addInstance">Add Instance</string>
    <string name="empty_instance">Fill in the name and the API URL.</string>
    <string name="clear_customInstances">Clear added</string>
    <string name="invalid_url">Please enter a URL that works</string>
    <string name="version">Version %1$s</string>
    <string name="related_streams">Related content</string>
    <string name="related_streams_summary">Show similar streams alongside what you watch.</string>
    <string name="buffering_goal">Preloading</string>
    <string name="buffering_goal_summary">Max. amount of seconds of video to buffer.</string>
    <string name="playerVideoFormat">Video format for player</string>
    <string name="no_audio">No audio</string>
    <string name="no_video">No video</string>
    <string name="no_subtitle">No subtitle</string>
    <string name="audio">Audio</string>
    <string name="video">Video</string>
    <string name="downloading">Downloading…</string>
    <string name="download_paused">Download paused</string>
    <string name="download_completed">Download completed</string>
    <string name="concurrent_downloads">Max concurrent downloads</string>
    <string name="concurrent_downloads_limit_reached">Max concurrent downloads limit reached.</string>
    <string name="unknown">Unknown</string>
    <string name="pause">Pause</string>
    <string name="resume">Resume</string>
    <string name="player_autoplay">Autoplay</string>
    <string name="instance_frontend_url">URL to instance frontend</string>
    <string name="quality">Quality</string>
    <string name="behavior">Behavior</string>
    <string name="player_summary">Defaults and behavior</string>
    <string name="seek_increment">Seek increment</string>
    <string name="pauseOnScreenOff">Auto-pause</string>
    <string name="pauseOnScreenOff_summary">Pause playback when the screen is turned off.</string>
    <string name="autoplay_summary">Auto-play the next video after the current one.</string>
    <string name="clonePlaylist">Clone playlist</string>
    <string name="reset">Restore defaults</string>
    <string name="reset_message">Reset all settings and log out?</string>
    <string name="deleteAccount">Delete account</string>
    <string name="deleteAccount_summary">Delete your Piped account</string>
    <string name="account">Account</string>
    <string name="restore">Restore</string>
    <string name="watch_history">Watch History</string>
    <string name="watch_positions">Remember position</string>
    <string name="watch_positions_summary">Continue from last playback position</string>
    <string name="auth_instance">Authentication instance</string>
    <string name="auth_instance_summary">Use a different instance for authenticated calls.</string>
    <string name="auth_instances">Choose an auth instance</string>
    <string name="github">GitHub</string>
    <string name="audio_video">Audio and video</string>
    <string name="fullscreen_orientation">Fullscreen orientation</string>
    <string name="aspect_ratio">Video aspect ratio</string>
    <string name="auto_rotation">Auto-rotation</string>
    <string name="landscape">Landscape</string>
    <string name="portrait">Portrait</string>
    <string name="turnInternetOn">Please turn on Wi-Fi or mobile data to connect to the Internet.</string>
    <string name="open">Open…</string>
    <string name="chapters">Chapters</string>
    <string name="require_restart">App restart required</string>
    <string name="require_restart_message">Restart the app to use the new changes.</string>
    <string name="navLabelVisibility">Label visibility</string>
    <string name="always">Always</string>
    <string name="selected">Selected</string>
    <string name="never">Never</string>
    <string name="autoRotatePlayer">Auto-fullscreen</string>
    <string name="autoRotatePlayer_summary">Fullscreen playback when the device gets turned.</string>
    <string name="pure_theme">Pure theme</string>
    <string name="pure_theme_summary">Pure white/black theme</string>
    <string name="no_player_found">No external player found. Please make sure you have one installed.</string>
    <string name="data_saver_mode">Data-saver mode</string>
    <string name="data_saver_mode_summary">Skip thumbnails and other images.</string>
    <string name="search_history_summary">Remember searches</string>
    <string name="watch_history_summary">Keep track of watched videos locally</string>
    <string name="history_summary">Watch and search history</string>
    <string name="watch_positions_title">Remembered playback positions</string>
    <string name="reset_watch_positions">Reset</string>
    <string name="system_caption_style">System caption style</string>
    <string name="captions">Captions</string>
    <string name="none">None</string>
    <string name="general">General</string>
    <string name="general_summary">Language, and region</string>
    <string name="playingOnBackground">Playing in the background…</string>
    <string name="caption_settings">Captions</string>
    <string name="playerAudioFormat">Audio format for player</string>
    <string name="playerAudioQuality">Audio quality</string>
    <string name="best_quality">Best</string>
    <string name="worst_quality">Worst</string>
    <string name="default_subtitle_language">Subtitle language</string>
    <string name="notifications">Notifications</string>
    <string name="notify_new_streams">Show notifications for new streams</string>
    <string name="notify_new_streams_summary">Display notifications for new streams from creators you follow.</string>
    <string name="show_stream_thumbnails">Show stream thumbnails</string>
    <string name="show_stream_thumbnails_summary">Show the thumbnails of new streams. Enabling this will consume additional data.</string>
    <string name="checking_frequency">Checking every …</string>
    <string name="irreversible">Are you sure? This can\'t be undone!</string>
    <string name="history_empty">No history yet.</string>
    <string name="most_recent">Newest</string>
    <string name="least_recent">Oldest</string>
    <string name="most_views">Most views</string>
    <string name="least_views">Least views</string>
    <string name="required_network">Required connection</string>
    <string name="network_all">All</string>
    <string name="network_metered">Metered</string>
    <string name="network_wifi">Only on Wi-Fi</string>
    <string name="translate">Translation</string>
    <string name="no_search_result">No results.</string>
    <string name="error_occurred">Error</string>
    <string name="copied">Copied</string>
    <string name="share_with_time">Share with time code</string>
    <string name="export_subscriptions">Export Subscriptions</string>
    <string name="skip_buttons">Skip buttons</string>
    <string name="skip_buttons_summary">Show buttons to skip to the next or previous video.</string>
    <string name="history_size">Maximum history size</string>
    <string name="unlimited">Unlimited</string>
    <string name="background_mode">Background mode</string>
    <string name="add_to_queue">Add to queue</string>
    <string name="misc">Misc</string>
    <string name="take_a_break">Time to take a break</string>
    <string name="yt_shorts">Shorts</string>
    <string name="no_subtitles_available">No subtitles available</string>
    <string name="repeat_mode">Repeat Mode</string>
    <string name="resize_mode_fit">Fit</string>
    <string name="resize_mode_fill">Fill</string>
    <string name="resize_mode_zoom">Zoom</string>
    <string name="repeat_mode_none">None</string>
    <string name="repeat_mode_current">Current</string>
    <string name="backup_restore">Backup &amp; restore</string>
    <string name="backup">Backup</string>
    <string name="picture_in_picture">Picture in Picture</string>
    <string name="player_resize_mode">Resize mode</string>
    <string name="maximum_image_cache">Max image cache size</string>
    <string name="copied_to_clipboard">Copied to clipboard</string>
    <string name="open_copied">Open</string>
    <string name="break_reminder_time">Minutes before being reminded</string>
    <string name="legacy_subscriptions">Legacy subscriptions view</string>
    <string name="device_info">Device Info</string>
    <string name="audio_video_summary">Quality and format</string>
    <string name="delete">Delete from downloads</string>
    <string name="renamePlaylist">Rename playlist</string>
    <string name="wifi">Wi-Fi</string>
    <string name="mobile_data">Mobile data</string>
    <string name="new_videos_badge">Indicator for new videos</string>
    <string name="new_videos_badge_summary">Show a badge with the amount of new videos if there are some.</string>
    <string name="skip_segment">Skip segment</string>
    <string name="sb_skip_manual">Skip manually</string>
    <string name="sb_skip_manual_summary">Don\'t skip segments automatically, always prompt before.</string>
    <string name="local_subscriptions">Local subscriptions</string>
    <string name="preferences">Preferences</string>
    <string name="backup_customInstances">Custom Instances</string>
    <string name="save_feed">Load feed in background</string>
    <string name="save_feed_summary">Load the subscription feed in the background and prevent it from being auto-refreshed.</string>
    <string name="play_next">Play next</string>
    <string name="navigation_bar">Navigation bar</string>
    <string name="change_region">Trending seems to be unavailable for the current region. Please select another in the settings.</string>
    <string name="playback_pitch">Pitch</string>
    <string name="filename">Filename</string>
    <string name="invalid_filename">Invalid filename!</string>
    <string name="playlists_order">Playlists order</string>
    <string name="playlistNameReversed">Playlist name (reversed)</string>
    <string name="time_code">Time code (seconds)</string>
    <string name="added_to_playlist">Added to playlist</string>
    <string name="queue">Queue</string>
    <string name="sb_markers">Markers</string>
    <string name="sb_markers_summary">Mark the segments on the time bar.</string>
    <string name="livestreams">Livestreams</string>
    <string name="alternative_videos_layout">Alternative videos layout</string>
    <string name="defaultIconLight">Default light</string>
    <string name="playlistCloned">Playlist cloned</string>
    <string name="confirm_unsubscribe">Are you sure you want to unsubscribe %1$s?</string>
    <string name="confirm_unsubscribing">Confirm unsubscribing</string>
    <string name="confirm_unsubscribing_summary">Show a confirmation dialog before unsubscribing.</string>
    <string name="play_all">Play all</string>
    <string name="time">Time</string>
    <string name="start_time">Start time</string>
    <string name="end_time">End time</string>
    <string name="notification_time">Restrict notification time</string>
    <string name="notification_time_summary">Limit the time span in which stream notifications are shown.</string>
    <string name="navbar_order">Order</string>
    <string name="layout">Layout</string>
    <string name="alternative_player_layout">Alternative player layout</string>
    <string name="alternative_player_layout_summary">Show the related videos as a row above the comments instead of below.</string>
    <string name="audio_track">Audio track</string>
    <string name="default_audio_track">Default</string>
    <string name="unsupported_file_format">Unsupported file format: %1$s</string>
    <string name="hls_instead_of_dash">Use HLS</string>
    <string name="hls_instead_of_dash_summary">Use HLS instead of DASH (will be slower, not recommended)</string>
    <string name="auto_quality">Auto</string>
    <string name="limit_to_runtime">Limit to runtime</string>
    <string name="trends">Trends</string>
    <string name="featured">Featured</string>
    <string name="trending">What\'s trending now</string>
    <string name="bookmarks">Bookmarks</string>
    <string name="bookmark">Bookmark</string>
    <string name="clear_bookmarks">Clear bookmarks</string>
    <string name="queue_insert_related_videos">Insert related videos</string>
    <string name="local_playlists">Local playlists</string>
    <string name="brightness">Brightness</string>
    <string name="volume">Volume</string>
    <string name="auto">Auto</string>
    <string name="swipe_controls">Swipe controls</string>
    <string name="swipe_controls_summary">Use swipe gesture to adjust the brightness and volume.</string>
    <string name="pinch_control">Pinch control</string>
    <string name="pinch_control_summary">Use pinch gesture to zoom in/out.</string>
    <string name="defaults">Defaults</string>
    <string name="pop_up">Pop-Up</string>
    <string name="comments_disabled">Comments are disabled by the uploader.</string>
    <string name="no_comments_available">This video has no comments.</string>
    <string name="theme_monochrome">Minimalistic Monochrome</string>
    <string name="captions_size">Captions size</string>
    <string name="double_tap_seek">Double tap to seek</string>
    <string name="double_tap_seek_summary">Tap twice at the left or right to rewind or forward the player position.</string>
    <string name="all_caught_up">You\'re all caught up</string>
    <string name="all_caught_up_summary">You\'ve seen all new videos</string>
    <string name="import_playlists">Import playlists</string>
    <string name="export_playlists">Export playlists</string>
    <string name="app_backup">App Backup</string>
    <string name="backup_restore_summary">Import &amp; export subscriptions, playlists, …</string>
    <string name="exportsuccess">Exported.</string>
    <string name="privacy_alert">Privacy alert</string>
    <string name="username_email">Proceed with an e-mail address that isn\'t recommended\?</string>
    <string name="proceed">Proceed</string>
    <string name="play_latest_videos">Play latest videos</string>
    <string name="nothing_selected">Nothing selected!</string>
    <string name="color_violet">Versatile Violet</string>
    <string name="failed_fetching_instances">Could not fetch available instances.</string>
    <string name="hide_watched_from_feed">Hide watched videos from feed</string>
    <string name="hide_watched_from_feed_summary">Don\'t show videos being watched more than 90% in the subscriptions tab.</string>
    <string name="playlistUrl">Playlist URL</string>
    <string name="pause_on_quit">Pause on quit</string>
    <string name="shuffle">Shuffle</string>
    <string name="add_to_bookmarks">Add to bookmarks</string>
    <string name="remove_bookmark">Remove bookmark</string>
    <string name="rewind">Rewind</string>
    <string name="forward">Forward</string>
    <string name="alternative_pip_controls">Alternative PiP controls</string>
    <string name="alternative_pip_controls_summary">Show audio only and skip controls in PiP instead of forward and rewind</string>
    <string name="audio_player">Audio player</string>
    <string name="audio_only_mode">Audio only mode</string>
    <string name="audio_only_mode_summary">Turn LibreTube into a music player.</string>
    <string name="sleep_timer">Sleep timer</string>
    <string name="skip_silence">Skip silence</string>
    <string name="help">Help</string>
    <string name="faq">FAQ</string>
    <string name="codecs">Codecs</string>
    <string name="mark_as_watched">Mark as watched</string>
    <string name="custom_playback_speed">Custom speed</string>
    <string name="custom_playback_speed_summary">Use a different playback speed than for the normal player.</string>
    <string name="category">Category</string>
    <string name="stats_for_nerds">Stats for nerds</string>
    <string name="video_id">Video ID</string>
    <string name="autoplay_countdown">Autoplay countdown</string>
    <string name="autoplay_countdown_summary">Show a 5s countdown before auto-playing the next video.</string>
    <string name="playing_next">Playing next in %1$s</string>
    <string name="lbry_hls">LBRY HLS</string>
    <string name="lbry_hls_summary">Use LBRY HLS for streaming if available.</string>
    <string name="disable_proxy">Disable Piped proxy</string>
    <string name="disable_proxy_summary">Load videos and images directly from YouTube\'s servers. Only enable the option if you use a VPN anyways! Note that this might not work with content from YT music.</string>
    <string name="auto_fullscreen_shorts">Auto fullscreen on short videos</string>
    <string name="channel_groups">Channel groups</string>
    <string name="new_group">New</string>
    <string name="group_name">Group name</string>
    <string name="edit_group">Edit group</string>
    <string name="play_automatically">Play automatically</string>
    <string name="play_automatically_summary">Start playing video automatically when selecting</string>
    <string name="fullscreen_gestures">Enter/exit fullscreen gestures</string>
    <string name="go_to_video">Go to video</string>
    <string name="duration">Duration</string>
    <string name="duration_reversed">Duration (reversed)</string>
    <string name="shorts_notifications">Notifications for shorts</string>
    <string name="creation_date">Creation date</string>
    <string name="creation_date_reversed">Creation date (reversed)</string>
    <string name="alphabetic">Alphabetic</string>
    <string name="alphabetic_reversed">Alphabetic (reversed)</string>
<<<<<<< HEAD
    <string name="welcome">Welcome to LibreTube</string>
    <string name="choose_instance">Please choose an instance first!</string>
    <string name="choose_instance_long">Please choose a Piped instance to use from below. The Piped instance will act as the middleman between you and YouTube. These instances are located at different physical locations - indicated by their country flag(s). Instances physically closer to you are likely faster than instances that are not. You can change the instance you use in the settings at any time.</string>
=======
    <string name="mark_as_unwatched">Mark as unwatched</string>
>>>>>>> d56d5f73

    <!-- Backup & Restore Settings -->
    <string name="import_subscriptions_from">Import subscriptions from</string>
    <string name="export_subscriptions_to">Export subscriptions to</string>
    <string name="import_playlists_from">Import playlists from</string>
    <string name="export_playlists_to">Export playlists to</string>
    <string name="import_format_piped">Piped / LibreTube</string>
    <string name="import_format_newpipe">NewPipe</string>
    <string name="import_format_freetube">FreeTube</string>
    <string name="import_format_youtube_csv">YouTube (CSV)</string>
    <string name="home_tab_content">Home tab content</string>

    <!-- Notification channel strings -->
    <string name="download_channel_name">Download Service</string>
    <string name="download_channel_description">Shows a notification when downloading media.</string>
    <string name="background_channel_name">Background Mode</string>
    <string name="background_channel_description">Shows a notification with buttons to control the audio player.</string>
    <string name="push_channel_name">Notification Worker</string>
    <string name="push_channel_description">Shows a notification when new streams are available.</string>
    <string name="unlimited_search_history">Unlimited search history</string>
    <!-- Relative time formatting strings (remove when setting the minSdk to 24) -->
    <plurals name="years_ago">
        <item quantity="one">%d year ago</item>
        <item quantity="other">%d years ago</item>
    </plurals>
    <plurals name="months_ago">
        <item quantity="one">%d month ago</item>
        <item quantity="other">%d months ago</item>
    </plurals>
    <plurals name="channel_new_streams">
        <item quantity="one">%d new stream</item>
        <item quantity="other">%d new streams</item>
    </plurals>
</resources><|MERGE_RESOLUTION|>--- conflicted
+++ resolved
@@ -412,13 +412,10 @@
     <string name="creation_date_reversed">Creation date (reversed)</string>
     <string name="alphabetic">Alphabetic</string>
     <string name="alphabetic_reversed">Alphabetic (reversed)</string>
-<<<<<<< HEAD
     <string name="welcome">Welcome to LibreTube</string>
     <string name="choose_instance">Please choose an instance first!</string>
     <string name="choose_instance_long">Please choose a Piped instance to use from below. The Piped instance will act as the middleman between you and YouTube. These instances are located at different physical locations - indicated by their country flag(s). Instances physically closer to you are likely faster than instances that are not. You can change the instance you use in the settings at any time.</string>
-=======
     <string name="mark_as_unwatched">Mark as unwatched</string>
->>>>>>> d56d5f73
 
     <!-- Backup & Restore Settings -->
     <string name="import_subscriptions_from">Import subscriptions from</string>
