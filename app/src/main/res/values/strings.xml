<?xml version="1.0" encoding="utf-8"?>
<resources>
    <string name="startpage">Home</string>
    <string name="subscriptions">Subscriptions</string>
    <string name="library">Library</string>
    <string name="yes">Yes</string>
    <string name="choose_quality_dialog">Choose Quality:</string>
    <string name="search_hint">Search</string>
    <string name="videos">Videos</string>
    <string name="subscribe">Subscribe</string>
    <string name="unsubscribe">Unsubscribe</string>
    <string name="share">Share</string>
    <string name="download">Download</string>
    <string name="save">Save</string>
    <string name="username">Username</string>
    <string name="password">Password</string>
    <string name="login">Log in</string>
    <string name="register">Register</string>
    <string name="logout">Log out</string>
    <string name="cancel">Cancel</string>
    <string name="loggedIn">Logged in.</string>
    <string name="loggedout">Logged out.</string>
    <string name="registered">Registered. Now you can subscribe to channels.</string>
    <string name="already_logged_in">Already logged in. You may log out of your account.</string>
    <string name="login_first">Please log in and try again!</string>
    <string name="instances">Choose an instance</string>
    <string name="customInstance">Add a custom instance</string>
    <string name="region">Choose a region</string>
    <string name="login_register">Log in/Register</string>
    <string name="please_login">Please log in or register in the settings first.</string>
    <string name="importsuccess">Subscribed</string>
    <string name="subscribeIsEmpty">Subscribe to some channels first.</string>
    <string name="cannotDownload">Can\'t download this stream.</string>
    <string name="dlcomplete">Download completed.</string>
    <string name="dlisinprogress">Another download is already in progress. Please wait till it\'s finished.</string>
    <string name="downloadfailed">Download failed.</string>
    <string name="vlc">Open in VLC</string>
    <string name="vlcerror">Can\'t open in VLC. Maybe it\'s not installed?</string>
    <string name="import_from_yt">Import subscriptions</string>
    <string name="import_from_yt_summary">From YouTube or NewPipe</string>
    <string name="app_theme">Theme</string>
    <string name="server_error">There is a problem with the server. Try another instance?</string>
    <string name="unknown_error">Network error.</string>
    <string name="error">Something went wrong.</string>
    <string name="empty">You have to enter a username and password.</string>
    <string name="notgmail">This is not your Gmail account.</string>
    <string name="defres">Default video resolution</string>
    <string name="grid">Choose grid columns</string>
    <string name="emptyList">Nothing here.</string>
    <string name="deletePlaylist">Delete playlist</string>
    <string name="areYouSure">Delete the playlist?</string>
    <string name="createPlaylist">Create playlist</string>
    <string name="playlistCreated">Playlist created!</string>
    <string name="playlistName">Playlist Name</string>
    <string name="emptyPlaylistName">The playlist name can\'t be empty</string>
    <string name="addToPlaylist">Add to Playlist</string>
    <string name="success">Success!</string>
    <string name="fail">Failed :(</string>
    <string name="about">About</string>
    <string name="changeLanguage">Change Language</string>
    <string name="systemLanguage">System Language</string>
    <string name="systemDefault">System Default</string>
    <string name="lightTheme">Light Theme</string>
    <string name="darkTheme">Dark Theme</string>
    <string name="subscribers">%1$s subscribers</string>
    <string name="settings">Settings</string>
    <string name="location">Location</string>
    <string name="instance">Instance</string>
    <string name="customization">Customization</string>
    <string name="website">Website</string>
    <string name="videoCount">%1$s videos</string>
    <string name="noInternet">No Internet Connection</string>
    <string name="retry">Retry</string>
    <string name="comments">Comments</string>
    <string name="choose_filter">Choose search filter</string>
    <string name="channels">Channels</string>
    <string name="all">All</string>
    <string name="playlists">Playlists</string>
    <string name="okay">OK</string>
    <string name="history">History</string>
    <string name="search_history">Search History</string>
    <string name="clear_history">Clear History</string>
    <string name="music_songs">YT Music Songs</string>
    <string name="music_videos">YT Music Videos</string>
    <string name="music_albums">YT Music Albums</string>
    <string name="music_playlists">YT Music Playlists</string>
    <string name="defaultTab">Default Tab</string>
    <string name="sponsorblock">SponsorBlock</string>
    <string name="sponsorblock_summary">Uses API from https://sponsor.ajay.app/</string>
    <string name="segment_skipped">Skipped segment</string>
    <string name="sponsorblock_state">Enabled</string>
    <string name="category_segments">Segments</string>
    <string name="category_sponsor">Sponsor</string>
    <string name="category_sponsor_description">Paid promotion, paid referrals and direct advertisements. Not for self-promotion or free shoutouts to causes/creators/websites/products they like.</string>
    <string name="category_selfpromo">Unpaid/Self Promotion</string>
    <string name="category_selfpromo_description">Similar to \"sponsor\" except for unpaid or self promotion. This includes sections about merchandise, donations, or information about who they collaborated with.</string>
    <string name="category_interaction">Interaction Reminder (Subscribe)</string>
    <string name="category_interaction_description">When there is a short reminder to like, subscribe or follow them in the middle of content. If it is long or about something specific, it should be under self promotion instead.</string>
    <string name="category_intro">Intermission/Intro Animation</string>
    <string name="category_intro_description">An interval without actual content. Could be a pause, static frame, repeating animation. This should not be used for transitions containing information.</string>
    <string name="category_outro">Endcards/Credits</string>
    <string name="category_outro_description">Credits or when the YouTube endcards appear. Not for conclusions with information.</string>
    <string name="license">License</string>
    <string name="color_accent">Color Accent</string>
    <string name="color_red">Red</string>
    <string name="color_blue">Blue</string>
    <string name="color_yellow">Yellow</string>
    <string name="color_green">Green</string>
    <string name="color_purple">Purple</string>
    <string name="oledTheme">OLED Theme</string>
    <string name="material_you">Material You</string>
<<<<<<< HEAD
    <string name="sponsorblock_notifications">Notifications</string>
=======
    <string name="app_icon">App Icon</string>
>>>>>>> a20d30c3
</resources><|MERGE_RESOLUTION|>--- conflicted
+++ resolved
@@ -109,9 +109,6 @@
     <string name="color_purple">Purple</string>
     <string name="oledTheme">OLED Theme</string>
     <string name="material_you">Material You</string>
-<<<<<<< HEAD
     <string name="sponsorblock_notifications">Notifications</string>
-=======
     <string name="app_icon">App Icon</string>
->>>>>>> a20d30c3
 </resources>