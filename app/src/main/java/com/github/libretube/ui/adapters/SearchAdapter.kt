package com.github.libretube.ui.adapters

import android.annotation.SuppressLint
import android.view.LayoutInflater
import android.view.View
import android.view.ViewGroup
import androidx.recyclerview.widget.RecyclerView
import com.github.libretube.R
import com.github.libretube.api.obj.ContentItem
import com.github.libretube.databinding.ChannelRowBinding
import com.github.libretube.databinding.PlaylistsRowBinding
import com.github.libretube.databinding.VideoRowBinding
import com.github.libretube.enums.PlaylistType
import com.github.libretube.extensions.formatShort
import com.github.libretube.extensions.toID
import com.github.libretube.ui.base.BaseActivity
import com.github.libretube.ui.extensions.setFormattedDuration
import com.github.libretube.ui.extensions.setWatchProgressLength
import com.github.libretube.ui.extensions.setupSubscriptionButton
import com.github.libretube.ui.sheets.ChannelOptionsBottomSheet
import com.github.libretube.ui.sheets.PlaylistOptionsBottomSheet
import com.github.libretube.ui.sheets.VideoOptionsBottomSheet
import com.github.libretube.ui.viewholders.SearchViewHolder
import com.github.libretube.util.ImageHelper
import com.github.libretube.util.NavigationHelper
import com.github.libretube.util.TextUtils

class SearchAdapter(
    private val searchItems: MutableList<ContentItem>
) :
    RecyclerView.Adapter<SearchViewHolder>() {

    fun updateItems(newItems: List<ContentItem>) {
        val searchItemsSize = searchItems.size
        searchItems.addAll(newItems)
        notifyItemRangeInserted(searchItemsSize, newItems.size)
    }

    override fun getItemCount(): Int {
        return searchItems.size
    }

    override fun onCreateViewHolder(parent: ViewGroup, viewType: Int): SearchViewHolder {
        val layoutInflater = LayoutInflater.from(parent.context)

        return when (viewType) {
            0 -> SearchViewHolder(
                VideoRowBinding.inflate(layoutInflater, parent, false)
            )
            1 -> SearchViewHolder(
                ChannelRowBinding.inflate(layoutInflater, parent, false)
            )
            2 -> SearchViewHolder(
                PlaylistsRowBinding.inflate(layoutInflater, parent, false)
            )
            else -> throw IllegalArgumentException("Invalid type")
        }
    }

    override fun onBindViewHolder(holder: SearchViewHolder, position: Int) {
        val searchItem = searchItems[position]

        val videoRowBinding = holder.videoRowBinding
        val channelRowBinding = holder.channelRowBinding
        val playlistRowBinding = holder.playlistRowBinding

        if (videoRowBinding != null) {
            bindWatch(searchItem, videoRowBinding)
        } else if (channelRowBinding != null) {
            bindChannel(searchItem, channelRowBinding)
        } else if (playlistRowBinding != null) bindPlaylist(searchItem, playlistRowBinding)
    }

    override fun getItemViewType(position: Int): Int {
        return when (searchItems[position].type) {
            "stream" -> 0
            "channel" -> 1
            "playlist" -> 2
            else -> 3
        }
    }

    private fun bindWatch(item: ContentItem, binding: VideoRowBinding) {
        binding.apply {
            ImageHelper.loadImage(item.thumbnail, thumbnail)
<<<<<<< HEAD
            thumbnailDuration.setFormattedDuration(item.duration)
=======
            thumbnailDuration.setFormattedDuration(item.duration!!, item.isShort)
>>>>>>> 7a65a477
            ImageHelper.loadImage(item.uploaderAvatar, channelImage)
            videoTitle.text = item.title
            val viewsString = if (item.views != -1L) item.views.formatShort() else ""
            val uploadDate = item.uploadedDate.orEmpty()
            videoInfo.text =
                if (viewsString.isNotEmpty() && uploadDate.isNotEmpty()) {
                    "$viewsString • $uploadDate"
                } else {
                    viewsString + uploadDate
                }
            channelName.text = item.uploaderName
            root.setOnClickListener {
                NavigationHelper.navigateVideo(root.context, item.url)
            }
            val videoId = item.url.toID()
            val videoName = item.title!!
            root.setOnLongClickListener {
                VideoOptionsBottomSheet(videoId, videoName)
                    .show(
                        (root.context as BaseActivity).supportFragmentManager,
                        VideoOptionsBottomSheet::class.java.name
                    )
                true
            }
            channelContainer.setOnClickListener {
                NavigationHelper.navigateChannel(root.context, item.uploaderUrl)
            }
            watchProgress.setWatchProgressLength(videoId, item.duration)
        }
    }

    @SuppressLint("SetTextI18n")
    private fun bindChannel(
        item: ContentItem,
        binding: ChannelRowBinding
    ) {
        binding.apply {
            ImageHelper.loadImage(item.thumbnail, searchChannelImage)
            searchChannelName.text = item.name
            searchViews.text = root.context.getString(
                R.string.subscribers,
                item.subscribers.formatShort()
            ) + TextUtils.SEPARATOR + root.context.getString(
                R.string.videoCount,
                item.videos.toString()
            )
            root.setOnClickListener {
                NavigationHelper.navigateChannel(root.context, item.url)
            }

            root.setOnLongClickListener {
                ChannelOptionsBottomSheet(item.url.toID(), item.name)
                    .show((root.context as BaseActivity).supportFragmentManager)
                true
            }

            binding.searchSubButton.setupSubscriptionButton(item.url.toID(), item.name?.toID())
        }
    }

    private fun bindPlaylist(
        item: ContentItem,
        binding: PlaylistsRowBinding
    ) {
        binding.apply {
            ImageHelper.loadImage(item.thumbnail, playlistThumbnail)
            if (item.videos != -1L) videoCount.text = item.videos.toString()
            playlistTitle.text = item.name
            playlistDescription.text = item.uploaderName
            root.setOnClickListener {
                NavigationHelper.navigatePlaylist(root.context, item.url, PlaylistType.PUBLIC)
            }
            deletePlaylist.visibility = View.GONE
            root.setOnLongClickListener {
                val playlistId = item.url.toID()
                val playlistName = item.name!!
                PlaylistOptionsBottomSheet(playlistId, playlistName, PlaylistType.PUBLIC)
                    .show(
                        (root.context as BaseActivity).supportFragmentManager,
                        PlaylistOptionsBottomSheet::class.java.name
                    )
                true
            }
        }
    }
}<|MERGE_RESOLUTION|>--- conflicted
+++ resolved
@@ -83,11 +83,7 @@
     private fun bindWatch(item: ContentItem, binding: VideoRowBinding) {
         binding.apply {
             ImageHelper.loadImage(item.thumbnail, thumbnail)
-<<<<<<< HEAD
-            thumbnailDuration.setFormattedDuration(item.duration)
-=======
-            thumbnailDuration.setFormattedDuration(item.duration!!, item.isShort)
->>>>>>> 7a65a477
+            thumbnailDuration.setFormattedDuration(item.duration, item.isShort)
             ImageHelper.loadImage(item.uploaderAvatar, channelImage)
             videoTitle.text = item.title
             val viewsString = if (item.views != -1L) item.views.formatShort() else ""
