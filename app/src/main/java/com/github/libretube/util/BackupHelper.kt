package com.github.libretube.util

import android.content.Context
import android.net.Uri
import android.util.Log
import androidx.core.content.edit
import androidx.preference.PreferenceManager
import com.github.libretube.api.JsonHelper
import com.github.libretube.constants.PreferenceKeys
import com.github.libretube.db.DatabaseHolder.Companion.Database
import com.github.libretube.extensions.TAG
import com.github.libretube.obj.BackupFile
import com.github.libretube.obj.PreferenceItem
import kotlinx.coroutines.Dispatchers
import kotlinx.coroutines.runBlocking
import kotlinx.serialization.json.booleanOrNull
import kotlinx.serialization.json.decodeFromStream
import kotlinx.serialization.json.encodeToStream
import kotlinx.serialization.json.floatOrNull
import kotlinx.serialization.json.intOrNull
import kotlinx.serialization.json.longOrNull

/**
 * Backup and restore the preferences
 */
class BackupHelper(private val context: Context) {
    /**
     * Write a [BackupFile] containing the database content as well as the preferences
     */
    fun createAdvancedBackup(uri: Uri?, backupFile: BackupFile) {
        uri?.let {
            try {
                context.contentResolver.openOutputStream(it)?.use { outputStream ->
                    JsonHelper.json.encodeToStream(backupFile, outputStream)
                }
            } catch (e: Exception) {
                Log.e(TAG(), "Error while writing backup: $e")
            }
        }
    }

    /**
     * Restore data from a [BackupFile]
     */
    fun restoreAdvancedBackup(uri: Uri?) {
        val backupFile = uri?.let {
            context.contentResolver.openInputStream(it)?.use { inputStream ->
                JsonHelper.json.decodeFromStream<BackupFile>(inputStream)
            }
        } ?: return

        runBlocking(Dispatchers.IO) {
            Database.watchHistoryDao().insertAll(
                *backupFile.watchHistory.orEmpty().toTypedArray()
            )
            Database.searchHistoryDao().insertAll(
                *backupFile.searchHistory.orEmpty().toTypedArray()
            )
            Database.watchPositionDao().insertAll(
                *backupFile.watchPositions.orEmpty().toTypedArray()
            )
<<<<<<< HEAD
            Database.localSubscriptionDao().insertAll(backupFile.localSubscriptions)
=======
            Database.localSubscriptionDao().insertAll(
                *backupFile.localSubscriptions.orEmpty().toTypedArray()
            )
>>>>>>> 787bc1bf
            Database.customInstanceDao().insertAll(
                *backupFile.customInstances.orEmpty().toTypedArray()
            )
            Database.playlistBookmarkDao().insertAll(
                *backupFile.playlistBookmarks.orEmpty().toTypedArray()
            )

            backupFile.localPlaylists.orEmpty().forEach {
                Database.localPlaylistsDao().createPlaylist(it.playlist)
                val playlistId = Database.localPlaylistsDao().getAll().last().playlist.id
                it.videos.forEach {
                    it.playlistId = playlistId
                    Database.localPlaylistsDao().addPlaylistVideo(it)
                }
            }

            restorePreferences(backupFile.preferences)
        }
    }

    /**
     * Restore the shared preferences from a backup file
     */
    private fun restorePreferences(preferences: List<PreferenceItem>?) {
        if (preferences == null) return
        PreferenceManager.getDefaultSharedPreferences(context).edit(commit = true) {
            // clear the previous settings
            clear()

            // decide for each preference which type it is and save it to the preferences
            preferences.forEach { (key, jsonValue) ->
                val value = if (jsonValue.isString) {
                    jsonValue.content
                } else {
                    jsonValue.booleanOrNull
                        ?: jsonValue.intOrNull
                        ?: jsonValue.longOrNull
                        ?: jsonValue.floatOrNull
                }
                when (value) {
                    is Boolean -> putBoolean(key, value)
                    is Float -> putFloat(key, value)
                    is Long -> putLong(key, value)
                    is Int -> {
                        when (key) {
                            PreferenceKeys.START_FRAGMENT -> putInt(key, value)
                            else -> putLong(key, value.toLong())
                        }
                    }
                    is String -> putString(key, value)
                }
            }
        }
    }
}<|MERGE_RESOLUTION|>--- conflicted
+++ resolved
@@ -59,13 +59,7 @@
             Database.watchPositionDao().insertAll(
                 *backupFile.watchPositions.orEmpty().toTypedArray()
             )
-<<<<<<< HEAD
-            Database.localSubscriptionDao().insertAll(backupFile.localSubscriptions)
-=======
-            Database.localSubscriptionDao().insertAll(
-                *backupFile.localSubscriptions.orEmpty().toTypedArray()
-            )
->>>>>>> 787bc1bf
+            Database.localSubscriptionDao().insertAll(backupFile.localSubscriptions.orEmpty())
             Database.customInstanceDao().insertAll(
                 *backupFile.customInstances.orEmpty().toTypedArray()
             )
