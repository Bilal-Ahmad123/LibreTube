package com.github.libretube.api.obj

import com.github.libretube.db.obj.DownloadItem
import com.github.libretube.enums.FileType
<<<<<<< HEAD
import com.github.libretube.helpers.ProxyHelper
=======
import java.nio.file.Paths
>>>>>>> b78f98d8
import kotlinx.datetime.LocalDate
import kotlinx.serialization.Serializable

@Serializable
data class Streams(
    val title: String,
    val description: String,
    val uploadDate: LocalDate,
    val uploader: String,
    val uploaderUrl: String,
    val uploaderAvatar: String,
    val thumbnailUrl: String,
    val category: String,
    val hls: String? = null,
    val dash: String? = null,
    val lbryId: String? = null,
    val uploaderVerified: Boolean,
    val duration: Long,
    val views: Long = 0,
    val likes: Long = 0,
    val dislikes: Long = 0,
    val audioStreams: List<PipedStream> = emptyList(),
    val videoStreams: List<PipedStream> = emptyList(),
    val relatedStreams: List<StreamItem> = emptyList(),
    val subtitles: List<Subtitle> = emptyList(),
    val livestream: Boolean = false,
    val proxyUrl: String? = null,
    val chapters: List<ChapterSegment> = emptyList(),
    val uploaderSubscriberCount: Long = 0,
    val previewFrames: List<PreviewFrames> = emptyList()
) {
    @Suppress("NewApi") // The Paths class is desugared.
    fun toDownloadItems(
        videoId: String,
        fileName: String,
        videoFormat: String?,
        videoQuality: String?,
        audioFormat: String?,
        audioQuality: String?,
        subtitleCode: String?
    ): List<DownloadItem> {
        val items = mutableListOf<DownloadItem>()

        if (!videoQuality.isNullOrEmpty() && !videoFormat.isNullOrEmpty()) {
            val stream = videoStreams.find {
                it.quality == videoQuality && it.format == videoFormat
            }
            items.add(
                DownloadItem(
                    type = FileType.VIDEO,
                    videoId = videoId,
                    fileName = stream?.getQualityString(fileName).orEmpty(),
<<<<<<< HEAD
                    path = "",
                    url = stream?.url?.let { ProxyHelper.unwrapIfEnabled(it) },
=======
                    path = Paths.get(""),
                    url = stream?.url,
>>>>>>> b78f98d8
                    format = videoFormat,
                    quality = videoQuality
                )
            )
        }

        if (!audioQuality.isNullOrEmpty() && !audioFormat.isNullOrEmpty()) {
            val stream = audioStreams.find {
                it.quality == audioQuality && it.format == audioFormat
            }
            items.add(
                DownloadItem(
                    type = FileType.AUDIO,
                    videoId = videoId,
                    fileName = stream?.getQualityString(fileName).orEmpty(),
<<<<<<< HEAD
                    path = "",
                    url = stream?.url?.let { ProxyHelper.unwrapIfEnabled(it) },
=======
                    path = Paths.get(""),
                    url = stream?.url,
>>>>>>> b78f98d8
                    format = audioFormat,
                    quality = audioQuality
                )
            )
        }

        if (!subtitleCode.isNullOrEmpty()) {
            items.add(
                DownloadItem(
                    type = FileType.SUBTITLE,
                    videoId = videoId,
                    fileName = "${fileName}_$subtitleCode.srt",
<<<<<<< HEAD
                    path = "",
                    url = subtitles.find {
                        it.code == subtitleCode
                    }?.url?.let { ProxyHelper.unwrapIfEnabled(it) }
=======
                    path = Paths.get(""),
                    url = subtitles.find { it.code == subtitleCode }?.url
>>>>>>> b78f98d8
                )
            )
        }

        return items
    }

    fun toStreamItem(videoId: String): StreamItem {
        return StreamItem(
            url = videoId,
            title = title,
            thumbnail = thumbnailUrl,
            uploaderName = uploader,
            uploaderUrl = uploaderUrl,
            uploaderAvatar = uploaderAvatar,
            uploadedDate = uploadDate.toString(),
            uploaded = null,
            duration = duration,
            views = views,
            uploaderVerified = uploaderVerified,
            shortDescription = description
        )
    }
}<|MERGE_RESOLUTION|>--- conflicted
+++ resolved
@@ -2,11 +2,8 @@
 
 import com.github.libretube.db.obj.DownloadItem
 import com.github.libretube.enums.FileType
-<<<<<<< HEAD
 import com.github.libretube.helpers.ProxyHelper
-=======
 import java.nio.file.Paths
->>>>>>> b78f98d8
 import kotlinx.datetime.LocalDate
 import kotlinx.serialization.Serializable
 
@@ -59,13 +56,8 @@
                     type = FileType.VIDEO,
                     videoId = videoId,
                     fileName = stream?.getQualityString(fileName).orEmpty(),
-<<<<<<< HEAD
-                    path = "",
+                    path = Paths.get(""),
                     url = stream?.url?.let { ProxyHelper.unwrapIfEnabled(it) },
-=======
-                    path = Paths.get(""),
-                    url = stream?.url,
->>>>>>> b78f98d8
                     format = videoFormat,
                     quality = videoQuality
                 )
@@ -81,13 +73,8 @@
                     type = FileType.AUDIO,
                     videoId = videoId,
                     fileName = stream?.getQualityString(fileName).orEmpty(),
-<<<<<<< HEAD
-                    path = "",
+                    path = Paths.get(""),
                     url = stream?.url?.let { ProxyHelper.unwrapIfEnabled(it) },
-=======
-                    path = Paths.get(""),
-                    url = stream?.url,
->>>>>>> b78f98d8
                     format = audioFormat,
                     quality = audioQuality
                 )
@@ -100,15 +87,10 @@
                     type = FileType.SUBTITLE,
                     videoId = videoId,
                     fileName = "${fileName}_$subtitleCode.srt",
-<<<<<<< HEAD
-                    path = "",
+                    path = Paths.get(""),
                     url = subtitles.find {
                         it.code == subtitleCode
                     }?.url?.let { ProxyHelper.unwrapIfEnabled(it) }
-=======
-                    path = Paths.get(""),
-                    url = subtitles.find { it.code == subtitleCode }?.url
->>>>>>> b78f98d8
                 )
             )
         }
