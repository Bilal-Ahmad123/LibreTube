--- conflicted
+++ resolved
@@ -24,7 +24,6 @@
 import androidx.preference.Preference
 import androidx.preference.PreferenceFragmentCompat
 import androidx.preference.PreferenceManager
-import com.google.android.material.color.DynamicColors
 import java.io.IOException
 import java.io.InputStream
 import java.util.zip.ZipEntry
@@ -39,12 +38,9 @@
 
     override fun onCreate(savedInstanceState: Bundle?) {
         DynamicColors.applyToActivityIfAvailable(this)
-<<<<<<< HEAD
         updateAccentColor(this)
         updateThemeMode(this)
 
-=======
->>>>>>> 987220a1
         super.onCreate(savedInstanceState)
         if (Build.VERSION.SDK_INT >= Build.VERSION_CODES.Q) {
             overridePendingTransition(50, 50)
@@ -363,4 +359,5 @@
         intent = Intent(this, MainActivity::class.java)
         startActivity(intent)
     }
+
 }