--- conflicted
+++ resolved
@@ -12,27 +12,18 @@
 import androidx.core.os.bundleOf
 import androidx.fragment.app.FragmentManager
 import androidx.recyclerview.widget.RecyclerView
-<<<<<<< HEAD
 import com.github.libretube.*
 import com.squareup.picasso.Picasso
-=======
-import com.github.libretube.MainActivity
->>>>>>> e9d57e31
 import com.github.libretube.PlayerFragment
 import com.github.libretube.R
 import com.github.libretube.formatShort
 import com.github.libretube.obj.StreamItem
 import com.squareup.picasso.Picasso
 
-<<<<<<< HEAD
 class TrendingAdapter(
     private val videoFeed: List<StreamItem>,
     private val childFragmentManager: FragmentManager
 ) : RecyclerView.Adapter<CustomViewHolder>() {
-=======
-class TrendingAdapter(private val videoFeed: List<StreamItem>) :
-    RecyclerView.Adapter<CustomViewHolder>() {
->>>>>>> e9d57e31
     override fun getItemCount(): Int {
         return videoFeed.size
     }
