--- conflicted
+++ resolved
@@ -79,13 +79,11 @@
 
     implementation 'com.arthenica:ffmpeg-kit-min:4.5.1.LTS'
 
-<<<<<<< HEAD
+
     coreLibraryDesugaring "com.android.tools:desugar_jdk_libs:1.1.5"
-=======
     implementation 'com.google.android.exoplayer:extension-cronet:2.17.1'
     implementation 'org.chromium.net:cronet-embedded:98.4758.101'
 
     implementation 'com.blankj:utilcode:1.30.0'
 
->>>>>>> 6995e7e7
 }