[versions]
appcompat = "1.6.1"
core = "1.12.0"
<<<<<<< HEAD
=======
gradle = "8.2.1"
>>>>>>> ed13edff
kotlin = "1.9.22"
lifecycle = "2.6.2"
constraintlayout = "2.1.4"
material = "1.11.0"
navigation = "2.7.6"
legacySupport = "1.0.0"
preference = "1.2.1"
extJunit = "1.1.5"
espresso = "3.5.1"
workRuntime = "2.9.0"
retrofit = "2.9.0"
desugaring = "2.0.4"
cronetEmbedded = "113.5672.61"
cronetOkHttp = "0.1.0"
coil = "2.5.0"
leakcanary = "2.13"
room = "2.6.1"
kotlinxSerialization = "1.6.2"
kotlinxDatetime = "0.5.0"
kotlinxRetrofit = "1.0.0"
media3 = "1.2.0"
activity = "1.8.2"
fragment = "1.6.2"
agp = "8.2.0"
uiautomator = "2.2.0"
benchmarkMacroJunit4 = "1.2.2"
baselineprofile = "1.2.2"
profileinstaller = "1.3.1"

[libraries]
androidx-activity = { group = "androidx.activity", name = "activity-ktx", version.ref = "activity" }
androidx-appcompat = { group = "androidx.appcompat", name = "appcompat", version.ref = "appcompat" }
androidx-core = { group = "androidx.core", name = "core", version.ref = "core" }
androidx-constraintlayout = { group = "androidx.constraintlayout", name = "constraintlayout", version.ref = "constraintlayout" }
androidx-fragment = { group = "androidx.fragment", name = "fragment-ktx", version.ref = "fragment" }
gradle = { module = "com.android.tools.build:gradle", version.ref = "agp" }
kotlin-gradle-plugin = { module = "org.jetbrains.kotlin:kotlin-gradle-plugin", version.ref = "kotlin" }
kotlin-serialization = { module = "org.jetbrains.kotlin:kotlin-serialization", version.ref = "kotlin" }
material = { group = "com.google.android.material", name = "material", version.ref = "material" }
androidx-navigation-fragment = { group = "androidx.navigation", name = "navigation-fragment-ktx", version.ref = "navigation" }
androidx-navigation-ui = { group = "androidx.navigation", name = "navigation-ui-ktx", version.ref = "navigation" }
androidx-navigation-safeargs = { group = "androidx.navigation", name = "navigation-safe-args-gradle-plugin", version.ref = "navigation" }
androidx-legacySupport = { group = "androidx.legacy", name = "legacy-support-v4", version.ref = "legacySupport" }
androidx-preference = { group = "androidx.preference", name = "preference-ktx", version.ref = "preference" }
androidx-test-junit = { group = "androidx.test.ext", name = "junit", version.ref = "extJunit" }
androidx-test-espressoCore = { group = "androidx.test.espresso", name = "espresso-core", version.ref = "espresso" }
androidx-work-runtime = { group = "androidx.work", name="work-runtime-ktx", version.ref="workRuntime" }
androidx-media3-exoplayer = { group = "androidx.media3", name="media3-exoplayer", version.ref="media3" }
androidx-media3-exoplayer-hls = { group = "androidx.media3", name="media3-exoplayer-hls", version.ref="media3" }
androidx-media3-exoplayer-dash = { group = "androidx.media3", name="media3-exoplayer-dash", version.ref="media3" }
androidx-media3-datasource-cronet = { group = "androidx.media3", name = "media3-datasource-cronet", version.ref = "media3" }
androidx-media3-session = { group="androidx.media3", name="media3-session", version.ref="media3" }
androidx-media3-ui = { group="androidx.media3", name="media3-ui", version.ref="media3" }
square-retrofit = { group = "com.squareup.retrofit2", name = "retrofit", version.ref = "retrofit" }
desugaring = { group = "com.android.tools", name = "desugar_jdk_libs_nio", version.ref = "desugaring" }
cronet-embedded = { group = "org.chromium.net", name = "cronet-embedded", version.ref = "cronetEmbedded" }
cronet-okhttp = { group = "com.google.net.cronet", name = "cronet-okhttp", version.ref = "cronetOkHttp" }
coil = { group = "io.coil-kt", name = "coil", version.ref="coil" }
square-leakcanary = { group = "com.squareup.leakcanary", name = "leakcanary-android", version.ref = "leakcanary" }
lifecycle-viewmodel = { group = "androidx.lifecycle", name = "lifecycle-viewmodel-ktx", version.ref = "lifecycle" }
lifecycle-runtime = { group = "androidx.lifecycle", name = "lifecycle-runtime-ktx", version.ref = "lifecycle" }
lifecycle-livedata = { group = "androidx.lifecycle", name = "lifecycle-livedata-ktx", version.ref = "lifecycle" }
lifecycle-service = { group = "androidx.lifecycle", name = "lifecycle-service", version.ref = "lifecycle" }
room = { group = "androidx.room", name="room-ktx", version.ref = "room" }
room-compiler = { group = "androidx.room", name = "room-compiler", version.ref = "room" }
kotlinx-serialization = { group = "org.jetbrains.kotlinx", name = "kotlinx-serialization-json", version.ref = "kotlinxSerialization" }
kotlinx-datetime = { group = "org.jetbrains.kotlinx", name = "kotlinx-datetime", version.ref = "kotlinxDatetime" }
kotlinx-serialization-retrofit = { group = "com.jakewharton.retrofit", name = "retrofit2-kotlinx-serialization-converter", version.ref = "kotlinxRetrofit" }
androidx-uiautomator = { group = "androidx.test.uiautomator", name = "uiautomator", version.ref = "uiautomator" }
androidx-benchmark-macro-junit4 = { group = "androidx.benchmark", name = "benchmark-macro-junit4", version.ref = "benchmarkMacroJunit4" }
androidx-profileinstaller = { group = "androidx.profileinstaller", name = "profileinstaller", version.ref = "profileinstaller" }

[plugins]
androidTest = { id = "com.android.test", version.ref = "agp" }
jetbrainsKotlinAndroid = { id = "org.jetbrains.kotlin.android", version.ref = "kotlin" }
baselineprofile = { id = "androidx.baselineprofile", version.ref = "baselineprofile" }
androidApplication = { id = "com.android.application", version.ref = "agp" }<|MERGE_RESOLUTION|>--- conflicted
+++ resolved
@@ -1,10 +1,7 @@
 [versions]
 appcompat = "1.6.1"
 core = "1.12.0"
-<<<<<<< HEAD
-=======
 gradle = "8.2.1"
->>>>>>> ed13edff
 kotlin = "1.9.22"
 lifecycle = "2.6.2"
 constraintlayout = "2.1.4"
@@ -28,7 +25,6 @@
 media3 = "1.2.0"
 activity = "1.8.2"
 fragment = "1.6.2"
-agp = "8.2.0"
 uiautomator = "2.2.0"
 benchmarkMacroJunit4 = "1.2.2"
 baselineprofile = "1.2.2"
@@ -40,7 +36,7 @@
 androidx-core = { group = "androidx.core", name = "core", version.ref = "core" }
 androidx-constraintlayout = { group = "androidx.constraintlayout", name = "constraintlayout", version.ref = "constraintlayout" }
 androidx-fragment = { group = "androidx.fragment", name = "fragment-ktx", version.ref = "fragment" }
-gradle = { module = "com.android.tools.build:gradle", version.ref = "agp" }
+gradle = { module = "com.android.tools.build:gradle", version.ref = "gradle" }
 kotlin-gradle-plugin = { module = "org.jetbrains.kotlin:kotlin-gradle-plugin", version.ref = "kotlin" }
 kotlin-serialization = { module = "org.jetbrains.kotlin:kotlin-serialization", version.ref = "kotlin" }
 material = { group = "com.google.android.material", name = "material", version.ref = "material" }
@@ -78,7 +74,7 @@
 androidx-profileinstaller = { group = "androidx.profileinstaller", name = "profileinstaller", version.ref = "profileinstaller" }
 
 [plugins]
-androidTest = { id = "com.android.test", version.ref = "agp" }
+androidTest = { id = "com.android.test", version.ref = "gradle" }
 jetbrainsKotlinAndroid = { id = "org.jetbrains.kotlin.android", version.ref = "kotlin" }
 baselineprofile = { id = "androidx.baselineprofile", version.ref = "baselineprofile" }
-androidApplication = { id = "com.android.application", version.ref = "agp" }+androidApplication = { id = "com.android.application", version.ref = "gradle" }